--- conflicted
+++ resolved
@@ -3,15 +3,10 @@
 use crate::sys::clock;
 use crate::wasi::wasi_snapshot_preview1::WasiSnapshotPreview1;
 use crate::wasi::{types, AsBytes};
-use crate::{path, poll};
-<<<<<<< HEAD
-use crate::{Error, Result, WasiCtx};
-use log::{debug, trace};
-=======
->>>>>>> f54685d0
+use crate::{path, poll, Error, Result, WasiCtx};
 use std::convert::TryInto;
 use std::io::{self, SeekFrom};
-use tracing::{debug, error, trace};
+use tracing::{debug, trace};
 use wiggle::{GuestPtr, GuestSlice};
 
 impl<'a> WasiSnapshotPreview1 for WasiCtx {
@@ -812,15 +807,8 @@
 
     fn random_get(&self, buf: &GuestPtr<u8>, buf_len: types::Size) -> Result<()> {
         let mut slice = buf.as_array(buf_len).as_slice()?;
-<<<<<<< HEAD
         getrandom::getrandom(&mut *slice)?;
         Ok(())
-=======
-        getrandom::getrandom(&mut *slice).map_err(|err| {
-            error!(error = tracing::field::display(err), "getrandom failure");
-            Errno::Io
-        })
->>>>>>> f54685d0
     }
 
     fn sock_recv(
